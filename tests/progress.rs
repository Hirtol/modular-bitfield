mod panic_tests;

#[cfg(all(test, not(miri)))]
#[test]
fn tests() {
    let t = trybuild::TestCases::new();
    t.pass("tests/01-specifier-types.rs");
    t.pass("tests/02-storage.rs");
    t.pass("tests/03-accessors.rs");
    t.compile_fail("tests/04-multiple-of-8bits.rs");
    t.pass("tests/05-accessor-signatures.rs");
    t.pass("tests/06-enums.rs");
    t.pass("tests/07-optional-discriminant.rs");
    t.compile_fail("tests/08-non-power-of-two.rs");
    t.compile_fail("tests/09-variant-out-of-range.rs");
    t.pass("tests/10-bits-attribute.rs");
    t.compile_fail("tests/11-bits-attribute-wrong.rs");
    t.pass("tests/12-accessors-edge.rs");
    t.pass("tests/13-tuple-structs.rs");
    t.pass("tests/14-checked-setters.rs");
    t.pass("tests/15-manual-reset.rs");
    t.pass("tests/16-u128-specifier.rs");
    t.pass("tests/17-byte-conversions.rs");
    t.pass("tests/18-within-single-byte.rs");
    t.pass("tests/19-get-spanning-data.rs");
    t.compile_fail("tests/20-access-test.rs");
    t.pass("tests/21-raw-identifiers.rs");
    t.pass("tests/22-with-setter.rs");
    t.pass("tests/23-no-implicit-prelude.rs");
    t.pass("tests/24-primitives-as-specifiers.rs");
    t.pass("tests/25-regression-issue-8.rs");
    t.compile_fail("tests/26-invalid-struct-specifier.rs");
    t.compile_fail("tests/27-invalid-union-specifier.rs");
    t.pass("tests/28-single-bit-enum.rs");
    t.pass("tests/29-struct-in-struct.rs");
    t.compile_fail("tests/30-out-of-bounds-specifier.rs");
    t.pass("tests/31-unfilled-from-bytes.rs");
    t.pass("tests/regressions/deny_elided_lifetime.rs");
<<<<<<< HEAD
=======
    t.compile_fail("tests/regressions/invalid_bits_field_attr.rs");
>>>>>>> 5db6ca6e

    // Tests for `bytes = N` #[bitfield] parameter:
    t.pass("tests/bytes-param/valid-bitfield.rs");
    t.pass("tests/bytes-param/valid-specifier-bitfield.rs");
    t.compile_fail("tests/bytes-param/duplicate-parameters.rs");
    t.compile_fail("tests/bytes-param/fewer-bytes-than-expected.rs");
    t.compile_fail("tests/bytes-param/more-bytes-than-expected.rs");
    t.compile_fail("tests/bytes-param/invalid-int-value.rs");
    t.compile_fail("tests/bytes-param/invalid-type.rs");

    // Tests for `filled: bool` #[bitfield] parameter:
    t.pass("tests/filled-param/valid-bitfield-1.rs");
    t.pass("tests/filled-param/valid-bitfield-2.rs");
    t.pass("tests/filled-param/valid-bitfield-specifier-1.rs");
    t.pass("tests/filled-param/valid-bitfield-specifier-2.rs");
    t.compile_fail("tests/filled-param/duplicate-parameters.rs");
    t.compile_fail("tests/filled-param/invalid-bool-value.rs");
    t.compile_fail("tests/filled-param/invalid-specified-as-filled.rs");
    t.compile_fail("tests/filled-param/invalid-specified-as-unfilled.rs");

    // Tests for `#[repr(uN)]` and `#[cfg_attr(cond, repr(uN))]`:
    t.pass("tests/repr/valid-use.rs");
    t.pass("tests/repr/valid-cond-use.rs");
    t.pass("tests/repr/complex-use.rs");
    t.pass("tests/repr/multiple-valid-reprs-1.rs");
    t.pass("tests/repr/multiple-valid-reprs-2.rs");
    t.compile_fail("tests/repr/duplicate-repr-1.rs");
    t.compile_fail("tests/repr/duplicate-repr-2.rs");
    t.compile_fail("tests/repr/duplicate-repr-3.rs");
    t.compile_fail("tests/repr/invalid-repr-1.rs");
    t.compile_fail("tests/repr/invalid-repr-2.rs");
    t.compile_fail("tests/repr/invalid-repr-width-1.rs");
    t.compile_fail("tests/repr/invalid-repr-width-2.rs");
    t.compile_fail("tests/repr/conflicting-ignored-reprs.rs");

    // Tests for `#[derive(Debug)]`:
    t.pass("tests/derive-debug/valid-use.rs");
    t.pass("tests/derive-debug/valid-use-2.rs");
    t.pass("tests/derive-debug/valid-use-specifier.rs");
    t.pass("tests/derive-debug/print-invalid-bits.rs");
    t.pass("tests/derive-debug/respects-other-derives.rs");
    t.compile_fail("tests/derive-debug/duplicate-derive-debug.rs");
    t.compile_fail("tests/derive-debug/duplicate-derive-debug-2.rs");

    // Tests for `#[skip(..)]`:
    t.pass("tests/skip/skip-default.rs");
    t.pass("tests/skip/skip-getters-and-setters.rs");
    t.pass("tests/skip/skip-with-debug.rs");
    t.pass("tests/skip/double_wildcards-1.rs");
    t.pass("tests/skip/double_wildcards-2.rs");
    t.pass("tests/skip/skip-getters.rs");
    t.pass("tests/skip/skip-setters.rs");
    t.compile_fail("tests/skip/invalid-specifier.rs");
    t.compile_fail("tests/skip/duplicate-attr.rs");
    t.compile_fail("tests/skip/duplicate-specifier.rs");
    t.compile_fail("tests/skip/use-skipped-getter.rs");
    t.compile_fail("tests/skip/use-skipped-setter.rs");
}<|MERGE_RESOLUTION|>--- conflicted
+++ resolved
@@ -36,10 +36,7 @@
     t.compile_fail("tests/30-out-of-bounds-specifier.rs");
     t.pass("tests/31-unfilled-from-bytes.rs");
     t.pass("tests/regressions/deny_elided_lifetime.rs");
-<<<<<<< HEAD
-=======
     t.compile_fail("tests/regressions/invalid_bits_field_attr.rs");
->>>>>>> 5db6ca6e
 
     // Tests for `bytes = N` #[bitfield] parameter:
     t.pass("tests/bytes-param/valid-bitfield.rs");
